--- conflicted
+++ resolved
@@ -171,7 +171,6 @@
 	assertNullFloat(t, null, "scanned null")
 }
 
-<<<<<<< HEAD
 func TestFloatInfNaN(t *testing.T) {
 	nan := NewFloat(math.NaN(), true)
 	_, err := nan.MarshalJSON()
@@ -183,7 +182,9 @@
 	_, err = inf.MarshalJSON()
 	if err == nil {
 		t.Error("expected error for Inf, got nil")
-=======
+	}
+}
+
 func TestFloatValueOrZero(t *testing.T) {
 	valid := NewFloat(1.2345, true)
 	if valid.ValueOrZero() != 1.2345 {
@@ -193,7 +194,6 @@
 	invalid := NewFloat(1.2345, false)
 	if invalid.ValueOrZero() != 0 {
 		t.Error("unexpected ValueOrZero", invalid.ValueOrZero())
->>>>>>> 932cc7d8
 	}
 }
 
